--- conflicted
+++ resolved
@@ -5,125 +5,95 @@
 
 namespace Hylasoft.Opc.Ua
 {
-<<<<<<< HEAD
-=======
   /// <summary>
   /// List of static utility methods
   /// </summary>
   internal static class ClientUtils
   {
     // TODO I didn't write these methods. I should rewrite it once I understand whtat it does, beacuse it looks crazy
->>>>>>> 0f1fa357
 
-    /// <summary>
-    /// List of static utility methods
-    /// </summary>
-    internal static class ClientUtils
+    public static EndpointDescription SelectEndpoint(Uri discoveryUrl, bool useSecurity)
     {
-        // TODO I didn't write these method. I should rewrite it once I understand whtat it does, beacuse it looks crazy
-
-        public static EndpointDescription SelectEndpoint(Uri discoveryUrl, bool useSecurity)
+      var configuration = EndpointConfiguration.Create();
+      configuration.OperationTimeout = 5000;
+      EndpointDescription endpointDescription1 = null;
+      using (var discoveryClient = DiscoveryClient.Create(discoveryUrl, configuration))
+      {
+        var endpoints = discoveryClient.GetEndpoints(null);
+        foreach (var endpointDescription2 in endpoints.Where(endpointDescription2 => endpointDescription2.EndpointUrl.StartsWith(discoveryUrl.Scheme)))
         {
-            var configuration = EndpointConfiguration.Create();
-            configuration.OperationTimeout = 5000;
-            EndpointDescription endpointDescription1 = null;
-            using (var discoveryClient = DiscoveryClient.Create(discoveryUrl, configuration))
-            {
-                var endpoints = discoveryClient.GetEndpoints(null);
-                foreach (var endpointDescription2 in endpoints.Where(endpointDescription2 => endpointDescription2.EndpointUrl.StartsWith(discoveryUrl.Scheme)))
-                {
-                    if (useSecurity)
-                    {
-                        if (endpointDescription2.SecurityMode == MessageSecurityMode.None)
-                            continue;
-                    }
-                    else if (endpointDescription2.SecurityMode != MessageSecurityMode.None)
-                        continue;
-                    if (endpointDescription1 == null)
-                        endpointDescription1 = endpointDescription2;
-                    if (endpointDescription2.SecurityLevel > endpointDescription1.SecurityLevel)
-                        endpointDescription1 = endpointDescription2;
-                }
-                if (endpointDescription1 == null)
-                {
-                    if (endpoints.Count > 0)
-                        endpointDescription1 = endpoints[0];
-                }
-            }
-            var uri = Utils.ParseUri(endpointDescription1.EndpointUrl);
-            if (uri != null && uri.Scheme == discoveryUrl.Scheme)
-            {
-                endpointDescription1.EndpointUrl = new UriBuilder(uri)
-                {
-                    Host = discoveryUrl.DnsSafeHost,
-                    Port = discoveryUrl.Port
-                }.ToString();
-            }
-            return endpointDescription1;
+          if (useSecurity)
+          {
+            if (endpointDescription2.SecurityMode == MessageSecurityMode.None)
+              continue;
+          }
+          else if (endpointDescription2.SecurityMode != MessageSecurityMode.None)
+            continue;
+          if (endpointDescription1 == null)
+            endpointDescription1 = endpointDescription2;
+          if (endpointDescription2.SecurityLevel > endpointDescription1.SecurityLevel)
+            endpointDescription1 = endpointDescription2;
         }
-
-        /// <summary>
-        /// Browse the specified node
-        /// </summary>
-        /// <param name="session">The OPC session</param>
-        /// <param name="nodeId">The node to browse</param>
-        /// <returns></returns>
-        public static ReferenceDescriptionCollection Browse(Session session, NodeId nodeId)
+        if (endpointDescription1 == null)
         {
-            var desc = new BrowseDescription
-            {
-                NodeId = nodeId,
-                BrowseDirection = BrowseDirection.Forward,
-                IncludeSubtypes = true,
-                NodeClassMask = 0U,
-                ResultMask = 63U,
-            };
-
-            return Browse(
-                session: session, 
-                nodeToBrowse: desc, 
-                throwOnError: true);
+          if (endpoints.Count > 0)
+            endpointDescription1 = endpoints[0];
         }
-
-        public static ReferenceDescriptionCollection Browse(Session session, BrowseDescription nodeToBrowse, bool throwOnError)
+      }
+      var uri = Utils.ParseUri(endpointDescription1.EndpointUrl);
+      if (uri != null && uri.Scheme == discoveryUrl.Scheme)
+        endpointDescription1.EndpointUrl = new UriBuilder(uri)
         {
-            try
-            {
-                var descriptionCollection = new ReferenceDescriptionCollection();
-                var nodesToBrowse = new BrowseDescriptionCollection { nodeToBrowse };
-                BrowseResultCollection results;
-                DiagnosticInfoCollection diagnosticInfos;
-                session.Browse(null, null, 0U, nodesToBrowse, out results, out diagnosticInfos);
-                ClientBase.ValidateResponse(results, nodesToBrowse);
-                ClientBase.ValidateDiagnosticInfos(diagnosticInfos, nodesToBrowse);
-                while (!StatusCode.IsBad(results[0].StatusCode))
-                {
-                    for (var index = 0; index < results[0].References.Count; ++index)
-                        descriptionCollection.Add(results[0].References[index]);
-                    if (results[0].References.Count == 0 || results[0].ContinuationPoint == null)
-                        return descriptionCollection;
-                    var continuationPoints = new ByteStringCollection();
-                    continuationPoints.Add(results[0].ContinuationPoint);
-
-                    var response = session.BrowseNext(
-                        requestHeader: null,
-                        releaseContinuationPoints: false, 
-                        continuationPoints: continuationPoints, 
-                        results: out results, 
-                        diagnosticInfos: out diagnosticInfos);
-                    ClientBase.ValidateResponse(results, continuationPoints);
-                    ClientBase.ValidateDiagnosticInfos(diagnosticInfos, continuationPoints);
-                }
-                throw new ServiceResultException(results[0].StatusCode);
-            }
-            catch (Exception ex)
-            {
-                if (throwOnError)
-                    throw new ServiceResultException(ex, 2147549184U);
-                return null;
-            }
-        }
-
+          Host = discoveryUrl.DnsSafeHost,
+          Port = discoveryUrl.Port
+        }.ToString();
+      return endpointDescription1;
     }
 
+    public static ReferenceDescriptionCollection Browse(Session session, NodeId nodeId)
+    {
+      var desc = new BrowseDescription
+      {
+        NodeId = nodeId,
+        BrowseDirection = BrowseDirection.Forward,
+        IncludeSubtypes = true,
+        NodeClassMask = 0U,
+        ResultMask = 63U,
+      };
+      return Browse(session, desc, true);
+    }
+
+    public static ReferenceDescriptionCollection Browse(Session session, BrowseDescription nodeToBrowse, bool throwOnError)
+    {
+      try
+      {
+        var descriptionCollection = new ReferenceDescriptionCollection();
+        var nodesToBrowse = new BrowseDescriptionCollection { nodeToBrowse };
+        BrowseResultCollection results;
+        DiagnosticInfoCollection diagnosticInfos;
+        session.Browse(null, null, 0U, nodesToBrowse, out results, out diagnosticInfos);
+        ClientBase.ValidateResponse(results, nodesToBrowse);
+        ClientBase.ValidateDiagnosticInfos(diagnosticInfos, nodesToBrowse);
+        while (!StatusCode.IsBad(results[0].StatusCode))
+        {
+          for (var index = 0; index < results[0].References.Count; ++index)
+            descriptionCollection.Add(results[0].References[index]);
+          if (results[0].References.Count == 0 || results[0].ContinuationPoint == null)
+            return descriptionCollection;
+          var continuationPoints = new ByteStringCollection();
+          continuationPoints.Add(results[0].ContinuationPoint);
+          session.BrowseNext(null, false, continuationPoints, out results, out diagnosticInfos);
+          ClientBase.ValidateResponse(results, continuationPoints);
+          ClientBase.ValidateDiagnosticInfos(diagnosticInfos, continuationPoints);
+        }
+        throw new ServiceResultException(results[0].StatusCode);
+      }
+      catch (Exception ex)
+      {
+        if (throwOnError)
+          throw new ServiceResultException(ex, 2147549184U);
+        return null;
+      }
+    }
+  }
 }

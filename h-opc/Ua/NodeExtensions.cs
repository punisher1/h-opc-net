--- conflicted
+++ resolved
@@ -3,31 +3,23 @@
 
 namespace Hylasoft.Opc.Ua
 {
+  /// <summary>
+  /// Class with extension methods for OPC UA
+  /// </summary>
+  public static class NodeExtensions
+  {
     /// <summary>
-    /// Class with extension methods for OPC UA
+    /// Converts an OPC Foundation node to an Hylasoft OPC UA Node
     /// </summary>
-<<<<<<< HEAD
-    public static class NodeExtensions
-=======
     /// <param name="node">The node to convert</param>
     /// <param name="client">the client the node belongs to</param>
     /// <param name="parent">the parent node (optional)</param>
     /// <returns></returns>
     internal static UaNode ToHylaNode(this OpcF.ReferenceDescription node, UaClient client, Node parent = null)
->>>>>>> 0f1fa357
     {
-        /// <summary>
-        /// Converts an OPC Foundation node to an Hylasoft OPC UA Node
-        /// </summary>
-        /// <param name="node">The node to convert</param>
-        /// <param name="client">the client the node belongs to</param>
-        /// <param name="parent">the parent node (optional)</param>
-        /// <returns></returns>
-        public static UaNode ToHylaNode(this OpcF.ReferenceDescription node, UaClient client, Node parent = null)
-        {
-            var name = node.DisplayName.ToString();
-            var nodeId = node.NodeId.ToString();
-            return new UaNode(client, name, nodeId, parent);
-        }
+      var name = node.DisplayName.ToString();
+      var nodeId = node.NodeId.ToString();
+      return new UaNode(client, name, nodeId, parent);
     }
+  }
 }